--- conflicted
+++ resolved
@@ -1,1059 +1,1052 @@
-﻿#nullable enable
-using IPA.Config;
-using IPA.Loader.Features;
-using IPA.Logging;
-using IPA.Utilities;
-using Mono.Cecil;
-using Newtonsoft.Json;
-using System;
-using System.Collections.Generic;
-using System.IO;
-using System.Linq;
-using System.Reflection;
-using System.Text.RegularExpressions;
-using System.Diagnostics.CodeAnalysis;
-using System.Diagnostics;
-using IPA.AntiMalware;
-using Hive.Versioning;
-#if NET4
-using Task = System.Threading.Tasks.Task;
-using TaskEx = System.Threading.Tasks.Task;
-#endif
-#if NET3
-using Net3_Proxy;
-using Path = Net3_Proxy.Path;
-using File = Net3_Proxy.File;
-using Directory = Net3_Proxy.Directory;
-#endif
-
-namespace IPA.Loader
-{
-    /// <summary>
-    /// A type to manage the loading of plugins.
-    /// </summary>
-
-    internal partial class PluginLoader
-    {
-        internal static PluginMetadata SelfMeta = null!;
-
-        internal static Task LoadTask() =>
-            TaskEx.Run(() =>
-        {
-            YeetIfNeeded();
-
-            var sw = Stopwatch.StartNew();
-
-            LoadMetadata();
-
-            sw.Stop();
-            Logger.Loader.Info($"Loading metadata took {sw.Elapsed}");
-            sw.Reset();
-
-            sw.Start();
-
-            // Features contribute to load order considerations
-            InitFeatures();
-            DoOrderResolution();
-
-            sw.Stop();
-            Logger.Loader.Info($"Calculating load order took {sw.Elapsed}");
-        });
-
-        internal static void YeetIfNeeded()
-        {
-            string pluginDir = UnityGame.PluginsPath;
-
-            if (SelfConfig.YeetMods_ && UnityGame.IsGameVersionBoundary)
-            {
-                var oldPluginsName = Path.Combine(UnityGame.InstallPath, $"Old {UnityGame.OldVersion} Plugins");
-                var newPluginsName = Path.Combine(UnityGame.InstallPath, $"Old {UnityGame.GameVersion} Plugins");
-
-                if (Directory.Exists(oldPluginsName))
-                    Directory.Delete(oldPluginsName, true);
-                Directory.Move(pluginDir, oldPluginsName);
-                if (Directory.Exists(newPluginsName))
-                    Directory.Move(newPluginsName, pluginDir);
-                else
-                    _ = Directory.CreateDirectory(pluginDir);
-            }
-        }
-
-        internal static List<PluginMetadata> PluginsMetadata = new();
-        internal static List<PluginMetadata> DisabledPlugins = new();
-
-        private static readonly Regex embeddedTextDescriptionPattern = new(@"#!\[(.+)\]", RegexOptions.Compiled | RegexOptions.Singleline);
-
-        internal static void LoadMetadata()
-        {
-            string[] plugins = Directory.GetFiles(UnityGame.PluginsPath, "*.dll", SearchOption.AllDirectories);
-
-            try
-            {
-                var selfMeta = new PluginMetadata
-                {
-                    Assembly = Assembly.GetExecutingAssembly(),
-                    File = new FileInfo(Path.Combine(UnityGame.InstallPath, "IPA.exe")),
-                    PluginType = null,
-                    IsSelf = true
-                };
-
-                string manifest;
-                using (var manifestReader =
-                    new StreamReader(
-                        selfMeta.Assembly.GetManifestResourceStream(typeof(PluginLoader), "manifest.json") ??
-                        throw new InvalidOperationException()))
-                    manifest = manifestReader.ReadToEnd();
-
-<<<<<<< HEAD
-                selfMeta.Manifest = JsonConvert.DeserializeObject<PluginManifest>(manifest) ?? throw new NotSupportedException();
-=======
-                var manifestObj = JsonConvert.DeserializeObject<PluginManifest>(manifest);
-                selfMeta.Manifest = manifestObj ?? throw new InvalidOperationException("Deserialized manifest was null");
->>>>>>> 21873bee
-
-                PluginsMetadata.Add(selfMeta);
-                SelfMeta = selfMeta;
-            }
-            catch (Exception e)
-            {
-                Logger.Loader.Critical("Error loading own manifest");
-                Logger.Loader.Critical(e);
-            }
-
-            using var resolver = new CecilLibLoader();
-
-            foreach (var libDirectory in Directory.GetDirectories(UnityGame.LibraryPath, "*", SearchOption.AllDirectories).Where((x) => !x.Contains("Native")).Prepend(UnityGame.LibraryPath))
-            {
-                Logger.Loader.Debug($"Adding lib search directory: {libDirectory.Replace(UnityGame.InstallPath, "").TrimStart(Path.DirectorySeparatorChar)}");
-                resolver.AddSearchDirectory(libDirectory);
-            }
-
-            foreach (var pluginDirectory in Directory.GetDirectories(UnityGame.PluginsPath, "*", SearchOption.AllDirectories).Where((x) => !x.Contains(".cache")).Prepend(UnityGame.PluginsPath))
-            {
-                Logger.Loader.Debug($"Adding plugin search directory: {pluginDirectory.Replace(UnityGame.InstallPath, "").TrimStart(Path.DirectorySeparatorChar)}");
-                resolver.AddSearchDirectory(pluginDirectory);
-            }
-            
-            foreach (var plugin in plugins)
-            {
-                var metadata = new PluginMetadata
-                {
-                    File = new FileInfo(plugin),
-                    IsSelf = false
-                };
-
-                var pluginRelative = plugin.Replace(UnityGame.InstallPath, "").TrimStart(Path.DirectorySeparatorChar);
-
-                try
-                {
-                    var scanResult = AntiMalwareEngine.Engine.ScanFile(metadata.File);
-                    if (scanResult is ScanResult.Detected)
-                    {
-                        Logger.Loader.Warn($"Scan of {plugin} found malware; not loading");
-                        continue;
-                    }
-                    if (!SelfConfig.AntiMalware_.RunPartialThreatCode_ && scanResult is not ScanResult.KnownSafe and not ScanResult.NotDetected)
-                    {
-                        Logger.Loader.Warn($"Scan of {plugin} found partial threat; not loading. To load this, set AntiMalware.RunPartialThreatCode in the config.");
-                        continue;
-                    }
-
-                    var pluginModule = AssemblyDefinition.ReadAssembly(metadata.File.FullName, new ReaderParameters
-                    {
-                        ReadingMode = ReadingMode.Immediate,
-                        ReadWrite = false,
-                        AssemblyResolver = resolver
-                    }).MainModule;
-
-                    string pluginNs = "";
-
-                    PluginManifest? pluginManifest = null;
-                    foreach (var resource in pluginModule.Resources)
-                    {
-                        const string manifestSuffix = ".manifest.json";
-                        if (resource is not EmbeddedResource embedded ||
-                            !embedded.Name.EndsWith(manifestSuffix, StringComparison.Ordinal)) continue;
-
-                        pluginNs = embedded.Name.Substring(0, embedded.Name.Length - manifestSuffix.Length);
-
-                        string manifest;
-                        using (var manifestReader = new StreamReader(embedded.GetResourceStream()))
-                            manifest = manifestReader.ReadToEnd();
-
-                        pluginManifest = JsonConvert.DeserializeObject<PluginManifest?>(manifest);
-                        break;
-                    }
-
-                    if (pluginManifest == null)
-                    {
-#if DIRE_LOADER_WARNINGS
-                        Logger.loader.Error($"Could not find manifest.json for {pluginRelative}");
-#else
-                        Logger.Loader.Notice($"No manifest.json in {pluginRelative}");
-#endif
-                        continue;
-                    }
-
-                    if (pluginManifest.Id == null)
-                    {
-                        Logger.Loader.Warn($"Plugin '{pluginManifest.Name}' does not have a listed ID, using name");
-                        pluginManifest.Id = pluginManifest.Name;
-                    }
-
-                    metadata.Manifest = pluginManifest;
-
-                    bool TryPopulatePluginType(TypeDefinition type, PluginMetadata meta)
-                    {
-                        if (!type.HasCustomAttributes)
-                            return false;
-
-                        var attr = type.CustomAttributes.FirstOrDefault(a => a.Constructor.DeclaringType.FullName == typeof(PluginAttribute).FullName);
-                        if (attr is null)
-                            return false;
-
-                        if (!attr.HasConstructorArguments)
-                        {
-                            Logger.Loader.Warn($"Attribute plugin found in {type.FullName}, but attribute has no arguments");
-                            return false;
-                        }
-
-                        var args = attr.ConstructorArguments;
-                        if (args.Count != 1)
-                        {
-                            Logger.Loader.Warn($"Attribute plugin found in {type.FullName}, but attribute has unexpected number of arguments");
-                            return false;
-                        }
-                        var rtOptionsArg = args[0];
-                        if (rtOptionsArg.Type.FullName != typeof(RuntimeOptions).FullName)
-                        {
-                            Logger.Loader.Warn($"Attribute plugin found in {type.FullName}, but first argument is of unexpected type {rtOptionsArg.Type.FullName}");
-                            return false;
-                        }
-
-                        var rtOptionsValInt = (int)rtOptionsArg.Value; // `int` is the underlying type of RuntimeOptions
-
-                        meta.RuntimeOptions = (RuntimeOptions)rtOptionsValInt;
-                        meta.PluginType = type;
-                        return true;
-                    }
-
-                    void TryGetNamespacedPluginType(string ns, PluginMetadata meta)
-                    {
-                        foreach (var type in pluginModule.Types)
-                        {
-                            if (type.Namespace != ns) continue;
-
-                            if (TryPopulatePluginType(type, meta))
-                                return;
-                        }
-                    }
-
-                    var hint = metadata.Manifest.Misc?.PluginMainHint;
-
-                    if (hint != null)
-                    {
-                        var type = pluginModule.GetType(hint);
-                        if (type == null || !TryPopulatePluginType(type, metadata))
-                            TryGetNamespacedPluginType(hint, metadata);
-                    }
-
-                    if (metadata.PluginType == null)
-                        TryGetNamespacedPluginType(pluginNs, metadata);
-
-                    if (metadata.PluginType == null)
-                    {
-                        Logger.Loader.Error($"No plugin found in the manifest {(hint != null ? $"hint path ({hint}) or " : "")}namespace ({pluginNs}) in {pluginRelative}");
-                        continue;
-                    }
-
-                    Logger.Loader.Debug($"Adding info for {pluginRelative}");
-                    PluginsMetadata.Add(metadata);
-                }
-                catch (Exception e)
-                {
-                    Logger.Loader.Error($"Could not load data for plugin {pluginRelative}");
-                    Logger.Loader.Error(e);
-                    ignoredPlugins.Add(metadata, new IgnoreReason(Reason.Error)
-                    {
-                        ReasonText = "An error occurred loading the data",
-                        Error = e
-                    });
-                }
-            }
-
-            IEnumerable<string> bareManifests = Directory.GetFiles(UnityGame.PluginsPath, "*.json", SearchOption.AllDirectories);
-            bareManifests = bareManifests.Concat(Directory.GetFiles(UnityGame.PluginsPath, "*.manifest", SearchOption.AllDirectories));
-            foreach (var manifest in bareManifests)
-            {
-                try
-                {
-                    var metadata = new PluginMetadata
-                    {
-                        File = new FileInfo(manifest),
-                        IsSelf = false,
-                        IsBare = true,
-                    };
-
-<<<<<<< HEAD
-                    metadata.Manifest = JsonConvert.DeserializeObject<PluginManifest>(File.ReadAllText(manifest)) ?? throw new NotSupportedException();
-
-                    var manifestRelative = manifest.Replace(UnityGame.InstallPath, "").TrimStart(Path.DirectorySeparatorChar);
-=======
-                    var manifestObj = JsonConvert.DeserializeObject<PluginManifest>(File.ReadAllText(manifest));
-                    if (manifestObj is null)
-                    {
-                        Logger.Loader.Error($"Bare manifest {Path.GetFileName(manifest)} deserialized to null");
-                        continue;
-                    }
-
-                    metadata.Manifest = manifestObj;
->>>>>>> 21873bee
-
-                    if (metadata.Manifest.Files.Length < 1)
-                        Logger.Loader.Warn($"Bare manifest {manifestRelative} does not declare any files. " +
-                            $"Dependency resolution and verification cannot be completed.");
-
-                    Logger.Loader.Debug($"Adding info for bare manifest {manifestRelative}");
-                    PluginsMetadata.Add(metadata);
-                }
-                catch (Exception e)
-                {
-                    Logger.Loader.Error($"Could not load data for bare manifest {Path.GetFileName(manifest)}");
-                    Logger.Loader.Error(e);
-                }
-            }
-
-            foreach (var meta in PluginsMetadata)
-            { // process description include
-                var lines = meta.Manifest.Description.Split('\n');
-                var m = embeddedTextDescriptionPattern.Match(lines[0]);
-                if (m.Success)
-                {
-                    if (meta.IsBare)
-                    {
-                        Logger.Loader.Warn($"Bare manifest cannot specify description file");
-                        meta.Manifest.Description = string.Join("\n", lines.Skip(1).StrJP()); // ignore first line
-                        continue;
-                    }
-
-                    var name = m.Groups[1].Value;
-                    string description;
-                    if (!meta.IsSelf)
-                    {
-                        // plugin type must be non-null for non-self plugins
-                        var resc = meta.PluginType!.Module.Resources.Select(r => r as EmbeddedResource)
-                                                                   .NonNull()
-                                                                   .FirstOrDefault(r => r.Name == name);
-                        if (resc == null)
-                        {
-                            Logger.Loader.Warn($"Could not find description file for plugin {meta.Name} ({name}); ignoring include");
-                            meta.Manifest.Description = string.Join("\n", lines.Skip(1).StrJP()); // ignore first line
-                            continue;
-                        }
-
-                        using var reader = new StreamReader(resc.GetResourceStream());
-                        description = reader.ReadToEnd();
-                    }
-                    else
-                    {
-                        using var descriptionReader = new StreamReader(meta.Assembly.GetManifestResourceStream(name));
-                        description = descriptionReader.ReadToEnd();
-                    }
-
-                    meta.Manifest.Description = description;
-                }
-            }
-        }
-    }
-
-    #region Ignore stuff
-    /// <summary>
-    /// An enum that represents several categories of ignore reasons that the loader may encounter.
-    /// </summary>
-    /// <seealso cref="IgnoreReason"/>
-    public enum Reason
-    {
-        /// <summary>
-        /// An error was thrown either loading plugin information from disk, or when initializing the plugin.
-        /// </summary>
-        /// <remarks>
-        /// When this is the set <see cref="Reason"/> in an <see cref="IgnoreReason"/> structure, the member
-        /// <see cref="IgnoreReason.Error"/> will contain the thrown exception.
-        /// </remarks>
-        Error,
-        /// <summary>
-        /// The plugin this reason is associated with has the same ID as another plugin whose information was
-        /// already loaded.
-        /// </summary>
-        /// <remarks>
-        /// When this is the set <see cref="Reason"/> in an <see cref="IgnoreReason"/> structure, the member
-        /// <see cref="IgnoreReason.RelatedTo"/> will contain the metadata of the already loaded plugin.
-        /// </remarks>
-        Duplicate,
-        /// <summary>
-        /// The plugin this reason is associated with conflicts with another already loaded plugin.
-        /// </summary>
-        /// <remarks>
-        /// When this is the set <see cref="Reason"/> in an <see cref="IgnoreReason"/> structure, the member
-        /// <see cref="IgnoreReason.RelatedTo"/> will contain the metadata of the plugin it conflicts with.
-        /// </remarks>
-        Conflict,
-        /// <summary>
-        /// The plugin this reason is associated with is missing a dependency.
-        /// </summary>
-        /// <remarks>
-        /// Since this is only given when a dependency is missing, <see cref="IgnoreReason.RelatedTo"/> will
-        /// not be set.
-        /// </remarks>
-        Dependency,
-        /// <summary>
-        /// The plugin this reason is associated with was released for a game update, but is still considered
-        /// present for the purposes of updating.
-        /// </summary>
-        Released,
-        /// <summary>
-        /// The plugin this reason is associated with was denied from loading by a <see cref="Features.Feature"/>
-        /// that it marks.
-        /// </summary>
-        Feature,
-        /// <summary>
-        /// The plugin this reason is associated with is unsupported.
-        /// </summary>
-        /// <remarks>
-        /// Currently, there is no path in the loader that emits this <see cref="Reason"/>, however there may
-        /// be in the future.
-        /// </remarks>
-        Unsupported,
-        /// <summary>
-        /// One of the files that a plugin declared in its manifest is missing.
-        /// </summary>
-        MissingFiles
-    }
-    /// <summary>
-    /// A structure describing the reason that a plugin was ignored.
-    /// </summary>
-    public struct IgnoreReason : IEquatable<IgnoreReason>
-    {
-        /// <summary>
-        /// Gets the ignore reason, as represented by the <see cref="Loader.Reason"/> enum.
-        /// </summary>
-        public Reason Reason { get; }
-        /// <summary>
-        /// Gets the textual description of the particular ignore reason. This will typically
-        /// include details about why the plugin was ignored, if it is present.
-        /// </summary>
-        public string? ReasonText { get; internal set; }
-        /// <summary>
-        /// Gets the <see cref="Exception"/> that caused this plugin to be ignored, if any.
-        /// </summary>
-        public Exception? Error { get; internal set; }
-        /// <summary>
-        /// Gets the metadata of the plugin that this ignore was related to, if any.
-        /// </summary>
-        public PluginMetadata? RelatedTo { get; internal set; }
-        /// <summary>
-        /// Initializes an <see cref="IgnoreReason"/> with the provided data.
-        /// </summary>
-        /// <param name="reason">the <see cref="Loader.Reason"/> enum value that describes this reason</param>
-        /// <param name="reasonText">the textual description of this ignore reason, if any</param>
-        /// <param name="error">the <see cref="Exception"/> that caused this <see cref="IgnoreReason"/>, if any</param>
-        /// <param name="relatedTo">the <see cref="PluginMetadata"/> this reason is related to, if any</param>
-        public IgnoreReason(Reason reason, string? reasonText = null, Exception? error = null, PluginMetadata? relatedTo = null)
-        {
-            Reason = reason;
-            ReasonText = reasonText;
-            Error = error;
-            RelatedTo = relatedTo;
-        }
-
-        /// <inheritdoc/>
-        public override bool Equals(object obj)
-            => obj is IgnoreReason ir && Equals(ir);
-        /// <summary>
-        /// Compares this <see cref="IgnoreReason"/> with <paramref name="other"/> for equality.
-        /// </summary>
-        /// <param name="other">the reason to compare to</param>
-        /// <returns><see langword="true"/> if the two reasons compare equal, <see langword="false"/> otherwise</returns>
-        public bool Equals(IgnoreReason other)
-            => Reason == other.Reason && ReasonText == other.ReasonText
-            && Error == other.Error && RelatedTo == other.RelatedTo;
-
-        /// <inheritdoc/>
-        public override int GetHashCode()
-        {
-            int hashCode = 778404373;
-            hashCode = (hashCode * -1521134295) + Reason.GetHashCode();
-            hashCode = (hashCode * -1521134295) + ReasonText?.GetHashCode() ?? 0;
-            hashCode = (hashCode * -1521134295) + Error?.GetHashCode() ?? 0;
-            hashCode = (hashCode * -1521134295) + RelatedTo?.GetHashCode() ?? 0;
-            return hashCode;
-        }
-
-        /// <summary>
-        /// Checks if two <see cref="IgnoreReason"/>s are equal.
-        /// </summary>
-        /// <param name="left">the first <see cref="IgnoreReason"/> to compare</param>
-        /// <param name="right">the second <see cref="IgnoreReason"/> to compare</param>
-        /// <returns><see langword="true"/> if the two reasons compare equal, <see langword="false"/> otherwise</returns>
-        public static bool operator ==(IgnoreReason left, IgnoreReason right)
-            => left.Equals(right);
-
-        /// <summary>
-        /// Checks if two <see cref="IgnoreReason"/>s are not equal.
-        /// </summary>
-        /// <param name="left">the first <see cref="IgnoreReason"/> to compare</param>
-        /// <param name="right">the second <see cref="IgnoreReason"/> to compare</param>
-        /// <returns><see langword="true"/> if the two reasons are not equal, <see langword="false"/> otherwise</returns>
-        public static bool operator !=(IgnoreReason left, IgnoreReason right)
-            => !(left == right);
-    }
-    #endregion
-
-    internal partial class PluginLoader
-    {
-        // keep track of these for the updater; it should still be able to update mods not loaded
-        // the thing -> the reason
-        internal static Dictionary<PluginMetadata, IgnoreReason> ignoredPlugins = new();
-
-        internal static void DoOrderResolution()
-        {
-#if DEBUG
-            // print starting order
-            Logger.Loader.Debug(string.Join(", ", PluginsMetadata.StrJP()));
-#endif
-
-            PluginsMetadata.Sort((a, b) => b.HVersion.CompareTo(a.HVersion));
-
-#if DEBUG
-            // print base resolution order
-            Logger.Loader.Debug(string.Join(", ", PluginsMetadata.StrJP()));
-#endif
-
-            var metadataCache = new Dictionary<string, (PluginMetadata Meta, bool Enabled)>(PluginsMetadata.Count);
-            var pluginsToProcess = new List<PluginMetadata>(PluginsMetadata.Count);
-
-            var disabledIds = DisabledConfig.Instance.DisabledModIds;
-            var disabledPlugins = new List<PluginMetadata>();
-
-            // build metadata cache
-            foreach (var meta in PluginsMetadata)
-            {
-                if (!metadataCache.TryGetValue(meta.Id, out var existing))
-                {
-                    if (disabledIds.Contains(meta.Id))
-                    {
-                        metadataCache.Add(meta.Id, (meta, false));
-                        disabledPlugins.Add(meta);
-                    }
-                    else
-                    {
-                        metadataCache.Add(meta.Id, (meta, true));
-                        pluginsToProcess.Add(meta);
-                    }
-                }
-                else
-                {
-                    Logger.Loader.Warn(
-                        $"{meta.Name}@{meta.HVersion} ({meta.File.ToString().Replace(UnityGame.InstallPath, "").TrimStart(Path.DirectorySeparatorChar)}) --- " +
-                        $"Used plugin: {existing.Meta.File.ToString().Replace(UnityGame.InstallPath, "").TrimStart(Path.DirectorySeparatorChar)}@{existing.Meta.HVersion}");
-                    ignoredPlugins.Add(meta, new(Reason.Duplicate)
-                    {
-                        ReasonText = $"Duplicate entry of same ID ({meta.Id})",
-                        RelatedTo = existing.Meta
-                    });
-                }
-            }
-
-            // preprocess LoadBefore into LoadAfter
-            foreach (var (_, (meta, _)) in metadataCache)
-            { // we iterate the metadata cache because it contains both disabled and enabled plugins
-                var loadBefore = meta.Manifest.LoadBefore;
-                foreach (var id in loadBefore)
-                {
-                    if (metadataCache.TryGetValue(id, out var plugin))
-                    {
-                        // if the id exists in our metadata cache, make sure it knows to load after the plugin in kvp
-                        _ = plugin.Meta.LoadsAfter.Add(meta);
-                    }
-                }
-            }
-
-            // preprocess conflicts to be mutual
-            foreach (var (_, (meta, _)) in metadataCache)
-            {
-                foreach (var (id, range) in meta.Manifest.Conflicts)
-                {
-                    if (metadataCache.TryGetValue(id, out var plugin)
-                        && range.Matches(plugin.Meta.HVersion))
-                    {
-                        // make sure that there's a mutual dependency
-                        var targetRange = VersionRange.ForVersion(meta.HVersion);
-                        var targetConflicts = plugin.Meta.Manifest.Conflicts;
-                        if (!targetConflicts.TryGetValue(meta.Id, out var realRange))
-                        {
-                            // there's not already a listed conflict
-                            targetConflicts.Add(meta.Id, targetRange);
-                        }
-                        else if (!realRange.Matches(meta.HVersion))
-                        {
-                            // there is already a listed conflict that isn't mutual
-                            targetRange = realRange | targetRange;
-                            targetConflicts[meta.Id] = targetRange;
-                        }
-                    }
-                }
-            }
-
-            var loadedPlugins = new Dictionary<string, (PluginMetadata Meta, bool Disabled, bool Ignored)>();
-            var outputOrder = new List<PluginMetadata>(PluginsMetadata.Count);
-            var isProcessing = new HashSet<PluginMetadata>();
-
-            {
-                bool TryResolveId(string id, [MaybeNullWhen(false)] out PluginMetadata meta, out bool disabled, out bool ignored, bool partial = false)
-                {
-                    meta = null;
-                    disabled = false;
-                    ignored = true;
-                    Logger.Loader.Trace($"Trying to resolve plugin '{id}' partial:{partial}");
-                    if (loadedPlugins.TryGetValue(id, out var foundMeta))
-                    {
-                        meta = foundMeta.Meta;
-                        disabled = foundMeta.Disabled;
-                        ignored = foundMeta.Ignored;
-                        Logger.Loader.Trace($"- Found already processed");
-                        return true;
-                    }
-                    if (metadataCache!.TryGetValue(id, out var plugin))
-                    {
-                        Logger.Loader.Trace($"- In metadata cache");
-                        if (partial)
-                        {
-                            Logger.Loader.Trace($"  - but requested in a partial lookup");
-                            return false;
-                        }
-
-                        disabled = !plugin.Enabled;
-                        meta = plugin.Meta;
-                        if (!disabled)
-                        {
-                            try
-                            {
-                                ignored = false;
-                                Resolve(plugin.Meta, ref disabled, out ignored);
-                            }
-                            catch (Exception e)
-                            {
-                                if (e is not DependencyResolutionLoopException)
-                                {
-                                    Logger.Loader.Error($"While performing load order resolution for {id}:");
-                                    Logger.Loader.Error(e);
-                                }
-
-                                if (!ignored)
-                                {
-                                    ignoredPlugins.Add(plugin.Meta, new(Reason.Error)
-                                    {
-                                        Error = e
-                                    });
-                                }
-
-                                ignored = true;
-                            }
-                        }
-
-                        if (!loadedPlugins.ContainsKey(id))
-                        {
-                            // this condition is specifically for when we fail resolution because of a graph loop
-                            Logger.Loader.Trace($"- '{id}' resolved as ignored:{ignored},disabled:{disabled}");
-                            loadedPlugins.Add(id, (plugin.Meta, disabled, ignored));
-                        }
-                        return true;
-                    }
-                    Logger.Loader.Trace($"- Not found");
-                    return false;
-                }
-
-                void Resolve(PluginMetadata plugin, ref bool disabled, out bool ignored)
-                {
-                    Logger.Loader.Trace($">Resolving '{plugin.Name}'");
-
-                    // first we need to check for loops in the resolution graph to prevent stack overflows
-                    if (isProcessing.Contains(plugin))
-                    {
-                        Logger.Loader.Error($"Loop detected while processing '{plugin.Name}'; flagging as ignored");
-                        throw new DependencyResolutionLoopException();
-                    }
-
-                    isProcessing.Add(plugin);
-                    using var _removeProcessing = Utils.ScopeGuard(() => isProcessing.Remove(plugin));
-
-                    // if this method is being called, this is the first and only time that it has been called for this plugin.
-
-                    ignored = false;
-
-                    // perform file existence check before attempting to load dependencies
-                    foreach (var file in plugin.AssociatedFiles)
-                    {
-                        if (!file.Exists)
-                        {
-                            ignoredPlugins.Add(plugin, new IgnoreReason(Reason.MissingFiles)
-                            {
-                                ReasonText = $"File {Utils.GetRelativePath(file.FullName, UnityGame.InstallPath)} does not exist"
-                            });
-                            Logger.Loader.Warn($"File {Utils.GetRelativePath(file.FullName, UnityGame.InstallPath)}" +
-                                $" (declared by '{plugin.Name}') does not exist! Mod installation is incomplete, not loading it.");
-                            ignored = true;
-                            return;
-                        }
-                    }
-
-                    // first load dependencies
-                    var dependsOnSelf = false;
-                    foreach (var (id, range) in plugin.Manifest.Dependencies)
-                    {
-                        if (id == SelfMeta.Id)
-                            dependsOnSelf = true;
-                        if (!TryResolveId(id, out var depMeta, out var depDisabled, out var depIgnored)
-                            || !range.Matches(depMeta.HVersion))
-                        {
-                            Logger.Loader.Warn($"'{plugin.Id}' is missing dependency '{id}@{range}'; ignoring");
-                            ignoredPlugins.Add(plugin, new(Reason.Dependency)
-                            {
-                                ReasonText = $"Dependency '{id}@{range}' not found",
-                            });
-                            ignored = true;
-                            return;
-                        }
-                        // make a point to propagate ignored
-                        if (depIgnored)
-                        {
-                            Logger.Loader.Warn($"Dependency '{id}' for '{plugin.Id}' previously ignored; ignoring '{plugin.Id}'");
-                            ignoredPlugins.Add(plugin, new(Reason.Dependency)
-                            {
-                                ReasonText = $"Dependency '{id}' ignored",
-                                RelatedTo = depMeta
-                            });
-                            ignored = true;
-                            return;
-                        }
-                        // make a point to propagate disabled
-                        if (depDisabled)
-                        {
-                            Logger.Loader.Warn($"Dependency '{id}' for '{plugin.Id}' disabled; disabling");
-                            disabledPlugins!.Add(plugin);
-                            _ = disabledIds!.Add(plugin.Id);
-                            disabled = true;
-                        }
-
-                        // we found our dep, lets save the metadata and keep going
-                        _ = plugin.Dependencies.Add(depMeta);
-                    }
-
-                    // make sure the plugin depends on the loader (assuming it actually needs to)
-                    if (!dependsOnSelf && !plugin.IsSelf && !plugin.IsBare)
-                    {
-                        Logger.Loader.Warn($"Plugin '{plugin.Id}' does not depend on any particular loader version; assuming its incompatible");
-                        ignoredPlugins.Add(plugin, new(Reason.Dependency)
-                        {
-                            ReasonText = "Does not depend on any loader version, so it is assumed to be incompatible",
-                            RelatedTo = SelfMeta
-                        });
-                        ignored = true;
-                        return;
-                    }
-
-                    // exit early if we've decided we need to be disabled
-                    if (disabled)
-                        return;
-
-                    // handle LoadsAfter populated by Features processing
-                    foreach (var loadAfter in plugin.LoadsAfter)
-                    {
-                        if (TryResolveId(loadAfter.Id, out _, out _, out _))
-                        {
-                            // do nothing, because the plugin is already in the LoadsAfter set
-                        }
-                    }
-
-                    // then handle loadafters
-                    foreach (var id in plugin.Manifest.LoadAfter)
-                    {
-                        if (TryResolveId(id, out var meta, out var depDisabled, out var depIgnored))
-                        {
-                            // we only want to make sure to loadafter if its not ignored
-                            // if its disabled, we still wanna track it where possible
-                            _ = plugin.LoadsAfter.Add(meta);
-                        }
-                    }
-
-                    // after we handle dependencies and loadafters, then check conflicts
-                    foreach (var (id, range) in plugin.Manifest.Conflicts)
-                    {
-                        Logger.Loader.Trace($">- Checking conflict '{id}' {range}");
-                        // this lookup must be partial to prevent loadBefore/conflictsWith from creating a recursion loop
-                        if (TryResolveId(id, out var meta, out var conflDisabled, out var conflIgnored, partial: true)
-                            && range.Matches(meta.HVersion)
-                            && !conflIgnored && !conflDisabled) // the conflict is only *actually* a problem if it is both not ignored and not disabled
-                        {
-                            
-                            Logger.Loader.Warn($"Plugin '{plugin.Id}' conflicts with {meta.Id}@{meta.HVersion}; ignoring '{plugin.Id}'");
-                            ignoredPlugins.Add(plugin, new(Reason.Conflict)
-                            {
-                                ReasonText = $"Conflicts with {meta.Id}@{meta.HVersion}",
-                                RelatedTo = meta
-                            });
-                            ignored = true;
-                            return;
-                        }
-                    }
-
-                    // specifically check if some strange stuff happened (like graph loops) causing this to be ignored
-                    // from some other invocation
-                    if (!ignoredPlugins.ContainsKey(plugin))
-                    {
-                        // we can now load the current plugin
-                        Logger.Loader.Trace($"->'{plugin.Name}' loads here");
-                        outputOrder!.Add(plugin);
-                    }
-
-                    // loadbefores have already been preprocessed into loadafters
-
-                    Logger.Loader.Trace($">Processed '{plugin.Name}'");
-                }
-
-                // run TryResolveId over every plugin, which recursively calculates load order
-                foreach (var plugin in pluginsToProcess)
-                {
-                    _ = TryResolveId(plugin.Id, out _, out _, out _);
-                }
-                // by this point, outputOrder contains the full load order
-            }
-
-            DisabledConfig.Instance.Changed();
-            DisabledPlugins = disabledPlugins;
-            PluginsMetadata = outputOrder;
-        }
-
-        internal static void InitFeatures()
-        {
-            foreach (var meta in PluginsMetadata)
-            {
-                foreach (var feature in meta.Manifest.Features
-                    .SelectMany(f => f.Value.Select(o => (f.Key, o)))
-                    .Select(t => new Feature.Instance(meta, t.Key, t.o)))
-                {
-                    if (feature.TryGetDefiningPlugin(out var plugin) && plugin == null)
-                    { // this is a DefineFeature, so we want to initialize it early
-                        if (!feature.TryCreate(out var inst))
-                        {
-                            Logger.Features.Error($"Error evaluating {feature.Name}: {inst.InvalidMessage}");
-                        }
-                        else
-                        {
-                            meta.InternalFeatures.Add(inst);
-                        }
-                    }
-                    else
-                    { // this is literally any other feature, so we want to delay its initialization
-                        _ = meta.UnloadedFeatures.Add(feature);
-                    }
-                }
-            }
-
-            // at this point we have pre-initialized all features, so we can go ahead and use them to add stuff to the dep resolver
-            foreach (var meta in PluginsMetadata)
-            {
-                foreach (var feature in meta.UnloadedFeatures)
-                {
-                    if (feature.TryGetDefiningPlugin(out var plugin))
-                    {
-                        if (plugin != meta && plugin != null)
-                        { // if the feature is not applied to the defining feature
-                            _ = meta.LoadsAfter.Add(plugin);
-                        }
-
-                        if (plugin != null)
-                        {
-                            plugin.CreateFeaturesWhenLoaded.Add(feature);
-                        }
-                    }
-                    else
-                    {
-                        Logger.Features.Warn($"No such feature {feature.Name}");
-                    }
-                }
-            }
-        }
-
-        internal static void ReleaseAll(bool full = false)
-        {
-            if (full)
-            {
-                ignoredPlugins = new();
-            }
-            else
-            {
-                foreach (var m in PluginsMetadata)
-                    ignoredPlugins.Add(m, new IgnoreReason(Reason.Released));
-                foreach (var m in ignoredPlugins.Keys)
-                { // clean them up so we can still use the metadata for updates
-                    m.InternalFeatures.Clear();
-                    m.PluginType = null;
-                    m.Assembly = null!;
-                }
-            }
-            PluginsMetadata = new List<PluginMetadata>();
-            DisabledPlugins = new List<PluginMetadata>();
-            Feature.Reset();
-            GC.Collect();
-            GC.WaitForPendingFinalizers();
-        }
-
-        internal static void Load(PluginMetadata meta)
-        {
-            if (meta is { Assembly: null, PluginType: not null })
-                meta.Assembly = Assembly.LoadFrom(meta.File.FullName);
-        }
-
-        internal static PluginExecutor? InitPlugin(PluginMetadata meta, IEnumerable<PluginMetadata> alreadyLoaded)
-        {
-            if (meta.Manifest.GameVersion is { } gv && gv != UnityGame.GameVersion)
-                Logger.Loader.Warn($"Mod {meta.Name} developed for game version {gv}, so it may not work properly.");
-
-            if (meta.IsSelf)
-                return new PluginExecutor(meta, PluginExecutor.Special.Self);
-
-            foreach (var dep in meta.Dependencies)
-            {
-                if (alreadyLoaded.Contains(dep)) continue;
-
-                // otherwise...
-
-                if (ignoredPlugins.TryGetValue(dep, out var reason))
-                { // was added to the ignore list
-                    ignoredPlugins.Add(meta, new IgnoreReason(Reason.Dependency)
-                    {
-                        ReasonText = $"Dependency was ignored at load time: {reason.ReasonText}",
-                        RelatedTo = dep
-                    });
-                }
-                else
-                { // was not added to ignore list
-                    ignoredPlugins.Add(meta, new IgnoreReason(Reason.Dependency)
-                    {
-                        ReasonText = $"Dependency was not already loaded at load time, but was also not ignored",
-                        RelatedTo = dep
-                    });
-                }
-
-                return null;
-            }
-
-            if (meta.IsBare)
-                return new PluginExecutor(meta, PluginExecutor.Special.Bare);
-
-            Load(meta);
-
-            PluginExecutor exec;
-            try
-            {
-                exec = new PluginExecutor(meta);
-            }
-            catch (Exception e)
-            {
-                Logger.Loader.Error($"Error creating executor for {meta.Name}");
-                Logger.Loader.Error(e);
-                return null;
-            }
-
-            foreach (var feature in meta.Features)
-            {
-                try
-                {
-                    feature.BeforeInit(meta);
-                }
-                catch (Exception e)
-                {
-                    Logger.Loader.Critical($"Feature errored in {nameof(Feature.BeforeInit)}:");
-                    Logger.Loader.Critical(e);
-                }
-            }
-
-            try
-            {
-                exec.Create();
-            }
-            catch (Exception e)
-            {
-                Logger.Loader.Error($"Could not init plugin {meta.Name}");
-                Logger.Loader.Error(e);
-                ignoredPlugins.Add(meta, new IgnoreReason(Reason.Error)
-                {
-                    ReasonText = "Error occurred while initializing",
-                    Error = e
-                });
-                return null;
-            }
-
-            // TODO: make this new features system behave better wrt DynamicInit plugins
-            foreach (var feature in meta.CreateFeaturesWhenLoaded)
-            {
-                if (!feature.TryCreate(out var inst))
-                {
-                    Logger.Features.Warn($"Could not create instance of feature {feature.Name}: {inst.InvalidMessage}");
-                }
-                else
-                {
-                    feature.AppliedTo.InternalFeatures.Add(inst);
-                    _ = feature.AppliedTo.UnloadedFeatures.Remove(feature);
-                }
-            }
-            meta.CreateFeaturesWhenLoaded.Clear(); // if a plugin is loaded twice, for the moment, we don't want to create the feature twice
-
-            foreach (var feature in meta.Features)
-                try
-                {
-                    feature.AfterInit(meta, exec.Instance);
-                }
-                catch (Exception e)
-                {
-                    Logger.Loader.Critical($"Feature errored in {nameof(Feature.AfterInit)}:");
-                    Logger.Loader.Critical(e);
-                }
-
-            return exec;
-        }
-
-        internal static bool IsFirstLoadComplete { get; private set; }
-
-        internal static List<PluginExecutor> LoadPlugins()
-        {
-            DisabledPlugins.ForEach(Load); // make sure they get loaded into memory so their metadata and stuff can be read more easily
-
-            var list = new List<PluginExecutor>();
-            var loaded = new HashSet<PluginMetadata>();
-            foreach (var meta in PluginsMetadata)
-            {
-                try
-                {
-                    var exec = InitPlugin(meta, loaded);
-                    if (exec != null)
-                    {
-                        list.Add(exec);
-                        _ = loaded.Add(meta);
-                    }
-                }
-                catch (Exception e)
-                {
-                    Logger.Default.Critical($"Uncaught exception while loading plugin {meta.Name}:");
-                    Logger.Default.Critical(e);
-                }
-            }
-
-            // TODO: should this be somewhere else?
-            IsFirstLoadComplete = true;
-
-            return list;
-        }
-    }
+﻿#nullable enable
+using IPA.Config;
+using IPA.Loader.Features;
+using IPA.Logging;
+using IPA.Utilities;
+using Mono.Cecil;
+using Newtonsoft.Json;
+using System;
+using System.Collections.Generic;
+using System.IO;
+using System.Linq;
+using System.Reflection;
+using System.Text.RegularExpressions;
+using System.Diagnostics.CodeAnalysis;
+using System.Diagnostics;
+using IPA.AntiMalware;
+using Hive.Versioning;
+#if NET4
+using Task = System.Threading.Tasks.Task;
+using TaskEx = System.Threading.Tasks.Task;
+#endif
+#if NET3
+using Net3_Proxy;
+using Path = Net3_Proxy.Path;
+using File = Net3_Proxy.File;
+using Directory = Net3_Proxy.Directory;
+#endif
+
+namespace IPA.Loader
+{
+    /// <summary>
+    /// A type to manage the loading of plugins.
+    /// </summary>
+
+    internal partial class PluginLoader
+    {
+        internal static PluginMetadata SelfMeta = null!;
+
+        internal static Task LoadTask() =>
+            TaskEx.Run(() =>
+        {
+            YeetIfNeeded();
+
+            var sw = Stopwatch.StartNew();
+
+            LoadMetadata();
+
+            sw.Stop();
+            Logger.Loader.Info($"Loading metadata took {sw.Elapsed}");
+            sw.Reset();
+
+            sw.Start();
+
+            // Features contribute to load order considerations
+            InitFeatures();
+            DoOrderResolution();
+
+            sw.Stop();
+            Logger.Loader.Info($"Calculating load order took {sw.Elapsed}");
+        });
+
+        internal static void YeetIfNeeded()
+        {
+            string pluginDir = UnityGame.PluginsPath;
+
+            if (SelfConfig.YeetMods_ && UnityGame.IsGameVersionBoundary)
+            {
+                var oldPluginsName = Path.Combine(UnityGame.InstallPath, $"Old {UnityGame.OldVersion} Plugins");
+                var newPluginsName = Path.Combine(UnityGame.InstallPath, $"Old {UnityGame.GameVersion} Plugins");
+
+                if (Directory.Exists(oldPluginsName))
+                    Directory.Delete(oldPluginsName, true);
+                Directory.Move(pluginDir, oldPluginsName);
+                if (Directory.Exists(newPluginsName))
+                    Directory.Move(newPluginsName, pluginDir);
+                else
+                    _ = Directory.CreateDirectory(pluginDir);
+            }
+        }
+
+        internal static List<PluginMetadata> PluginsMetadata = new();
+        internal static List<PluginMetadata> DisabledPlugins = new();
+
+        private static readonly Regex embeddedTextDescriptionPattern = new(@"#!\[(.+)\]", RegexOptions.Compiled | RegexOptions.Singleline);
+
+        internal static void LoadMetadata()
+        {
+            string[] plugins = Directory.GetFiles(UnityGame.PluginsPath, "*.dll", SearchOption.AllDirectories);
+
+            try
+            {
+                var selfMeta = new PluginMetadata
+                {
+                    Assembly = Assembly.GetExecutingAssembly(),
+                    File = new FileInfo(Path.Combine(UnityGame.InstallPath, "IPA.exe")),
+                    PluginType = null,
+                    IsSelf = true
+                };
+
+                string manifest;
+                using (var manifestReader =
+                    new StreamReader(
+                        selfMeta.Assembly.GetManifestResourceStream(typeof(PluginLoader), "manifest.json") ??
+                        throw new InvalidOperationException()))
+                    manifest = manifestReader.ReadToEnd();
+
+                var manifestObj = JsonConvert.DeserializeObject<PluginManifest>(manifest);
+                selfMeta.Manifest = manifestObj ?? throw new InvalidOperationException("Deserialized manifest was null");
+
+
+                PluginsMetadata.Add(selfMeta);
+                SelfMeta = selfMeta;
+            }
+            catch (Exception e)
+            {
+                Logger.Loader.Critical("Error loading own manifest");
+                Logger.Loader.Critical(e);
+            }
+
+            using var resolver = new CecilLibLoader();
+
+            foreach (var libDirectory in Directory.GetDirectories(UnityGame.LibraryPath, "*", SearchOption.AllDirectories).Where((x) => !x.Contains("Native")).Prepend(UnityGame.LibraryPath))
+            {
+                Logger.Loader.Debug($"Adding lib search directory: {libDirectory.Replace(UnityGame.InstallPath, "").TrimStart(Path.DirectorySeparatorChar)}");
+                resolver.AddSearchDirectory(libDirectory);
+            }
+
+            foreach (var pluginDirectory in Directory.GetDirectories(UnityGame.PluginsPath, "*", SearchOption.AllDirectories).Where((x) => !x.Contains(".cache")).Prepend(UnityGame.PluginsPath))
+            {
+                Logger.Loader.Debug($"Adding plugin search directory: {pluginDirectory.Replace(UnityGame.InstallPath, "").TrimStart(Path.DirectorySeparatorChar)}");
+                resolver.AddSearchDirectory(pluginDirectory);
+            }
+            
+            foreach (var plugin in plugins)
+            {
+                var metadata = new PluginMetadata
+                {
+                    File = new FileInfo(plugin),
+                    IsSelf = false
+                };
+
+                var pluginRelative = plugin.Replace(UnityGame.InstallPath, "").TrimStart(Path.DirectorySeparatorChar);
+
+                try
+                {
+                    var scanResult = AntiMalwareEngine.Engine.ScanFile(metadata.File);
+                    if (scanResult is ScanResult.Detected)
+                    {
+                        Logger.Loader.Warn($"Scan of {plugin} found malware; not loading");
+                        continue;
+                    }
+                    if (!SelfConfig.AntiMalware_.RunPartialThreatCode_ && scanResult is not ScanResult.KnownSafe and not ScanResult.NotDetected)
+                    {
+                        Logger.Loader.Warn($"Scan of {plugin} found partial threat; not loading. To load this, set AntiMalware.RunPartialThreatCode in the config.");
+                        continue;
+                    }
+
+                    var pluginModule = AssemblyDefinition.ReadAssembly(metadata.File.FullName, new ReaderParameters
+                    {
+                        ReadingMode = ReadingMode.Immediate,
+                        ReadWrite = false,
+                        AssemblyResolver = resolver
+                    }).MainModule;
+
+                    string pluginNs = "";
+
+                    PluginManifest? pluginManifest = null;
+                    foreach (var resource in pluginModule.Resources)
+                    {
+                        const string manifestSuffix = ".manifest.json";
+                        if (resource is not EmbeddedResource embedded ||
+                            !embedded.Name.EndsWith(manifestSuffix, StringComparison.Ordinal)) continue;
+
+                        pluginNs = embedded.Name.Substring(0, embedded.Name.Length - manifestSuffix.Length);
+
+                        string manifest;
+                        using (var manifestReader = new StreamReader(embedded.GetResourceStream()))
+                            manifest = manifestReader.ReadToEnd();
+
+                        pluginManifest = JsonConvert.DeserializeObject<PluginManifest?>(manifest);
+                        break;
+                    }
+
+                    if (pluginManifest == null)
+                    {
+#if DIRE_LOADER_WARNINGS
+                        Logger.loader.Error($"Could not find manifest.json for {pluginRelative}");
+#else
+                        Logger.Loader.Notice($"No manifest.json in {pluginRelative}");
+#endif
+                        continue;
+                    }
+
+                    if (pluginManifest.Id == null)
+                    {
+                        Logger.Loader.Warn($"Plugin '{pluginManifest.Name}' does not have a listed ID, using name");
+                        pluginManifest.Id = pluginManifest.Name;
+                    }
+
+                    metadata.Manifest = pluginManifest;
+
+                    bool TryPopulatePluginType(TypeDefinition type, PluginMetadata meta)
+                    {
+                        if (!type.HasCustomAttributes)
+                            return false;
+
+                        var attr = type.CustomAttributes.FirstOrDefault(a => a.Constructor.DeclaringType.FullName == typeof(PluginAttribute).FullName);
+                        if (attr is null)
+                            return false;
+
+                        if (!attr.HasConstructorArguments)
+                        {
+                            Logger.Loader.Warn($"Attribute plugin found in {type.FullName}, but attribute has no arguments");
+                            return false;
+                        }
+
+                        var args = attr.ConstructorArguments;
+                        if (args.Count != 1)
+                        {
+                            Logger.Loader.Warn($"Attribute plugin found in {type.FullName}, but attribute has unexpected number of arguments");
+                            return false;
+                        }
+                        var rtOptionsArg = args[0];
+                        if (rtOptionsArg.Type.FullName != typeof(RuntimeOptions).FullName)
+                        {
+                            Logger.Loader.Warn($"Attribute plugin found in {type.FullName}, but first argument is of unexpected type {rtOptionsArg.Type.FullName}");
+                            return false;
+                        }
+
+                        var rtOptionsValInt = (int)rtOptionsArg.Value; // `int` is the underlying type of RuntimeOptions
+
+                        meta.RuntimeOptions = (RuntimeOptions)rtOptionsValInt;
+                        meta.PluginType = type;
+                        return true;
+                    }
+
+                    void TryGetNamespacedPluginType(string ns, PluginMetadata meta)
+                    {
+                        foreach (var type in pluginModule.Types)
+                        {
+                            if (type.Namespace != ns) continue;
+
+                            if (TryPopulatePluginType(type, meta))
+                                return;
+                        }
+                    }
+
+                    var hint = metadata.Manifest.Misc?.PluginMainHint;
+
+                    if (hint != null)
+                    {
+                        var type = pluginModule.GetType(hint);
+                        if (type == null || !TryPopulatePluginType(type, metadata))
+                            TryGetNamespacedPluginType(hint, metadata);
+                    }
+
+                    if (metadata.PluginType == null)
+                        TryGetNamespacedPluginType(pluginNs, metadata);
+
+                    if (metadata.PluginType == null)
+                    {
+                        Logger.Loader.Error($"No plugin found in the manifest {(hint != null ? $"hint path ({hint}) or " : "")}namespace ({pluginNs}) in {pluginRelative}");
+                        continue;
+                    }
+
+                    Logger.Loader.Debug($"Adding info for {pluginRelative}");
+                    PluginsMetadata.Add(metadata);
+                }
+                catch (Exception e)
+                {
+                    Logger.Loader.Error($"Could not load data for plugin {pluginRelative}");
+                    Logger.Loader.Error(e);
+                    ignoredPlugins.Add(metadata, new IgnoreReason(Reason.Error)
+                    {
+                        ReasonText = "An error occurred loading the data",
+                        Error = e
+                    });
+                }
+            }
+
+            IEnumerable<string> bareManifests = Directory.GetFiles(UnityGame.PluginsPath, "*.json", SearchOption.AllDirectories);
+            bareManifests = bareManifests.Concat(Directory.GetFiles(UnityGame.PluginsPath, "*.manifest", SearchOption.AllDirectories));
+            foreach (var manifest in bareManifests)
+            {
+                try
+                {
+                    var metadata = new PluginMetadata
+                    {
+                        File = new FileInfo(manifest),
+                        IsSelf = false,
+                        IsBare = true,
+                    };
+                    
+                    var manifestRelative = manifest.Replace(UnityGame.InstallPath, "").TrimStart(Path.DirectorySeparatorChar);
+                    
+                    var manifestObj = JsonConvert.DeserializeObject<PluginManifest>(File.ReadAllText(manifest));
+                    if (manifestObj is null)
+                    {
+                        Logger.Loader.Error($"Bare manifest {manifestRelative} deserialized to null");
+                        continue;
+                    }
+
+                    metadata.Manifest = manifestObj;
+
+                    if (metadata.Manifest.Files.Length < 1)
+                        Logger.Loader.Warn($"Bare manifest {manifestRelative} does not declare any files. " +
+                            $"Dependency resolution and verification cannot be completed.");
+
+                    Logger.Loader.Debug($"Adding info for bare manifest {manifestRelative}");
+                    PluginsMetadata.Add(metadata);
+                }
+                catch (Exception e)
+                {
+                    Logger.Loader.Error($"Could not load data for bare manifest {Path.GetFileName(manifest)}");
+                    Logger.Loader.Error(e);
+                }
+            }
+
+            foreach (var meta in PluginsMetadata)
+            { // process description include
+                var lines = meta.Manifest.Description.Split('\n');
+                var m = embeddedTextDescriptionPattern.Match(lines[0]);
+                if (m.Success)
+                {
+                    if (meta.IsBare)
+                    {
+                        Logger.Loader.Warn($"Bare manifest cannot specify description file");
+                        meta.Manifest.Description = string.Join("\n", lines.Skip(1).StrJP()); // ignore first line
+                        continue;
+                    }
+
+                    var name = m.Groups[1].Value;
+                    string description;
+                    if (!meta.IsSelf)
+                    {
+                        // plugin type must be non-null for non-self plugins
+                        var resc = meta.PluginType!.Module.Resources.Select(r => r as EmbeddedResource)
+                                                                   .NonNull()
+                                                                   .FirstOrDefault(r => r.Name == name);
+                        if (resc == null)
+                        {
+                            Logger.Loader.Warn($"Could not find description file for plugin {meta.Name} ({name}); ignoring include");
+                            meta.Manifest.Description = string.Join("\n", lines.Skip(1).StrJP()); // ignore first line
+                            continue;
+                        }
+
+                        using var reader = new StreamReader(resc.GetResourceStream());
+                        description = reader.ReadToEnd();
+                    }
+                    else
+                    {
+                        using var descriptionReader = new StreamReader(meta.Assembly.GetManifestResourceStream(name));
+                        description = descriptionReader.ReadToEnd();
+                    }
+
+                    meta.Manifest.Description = description;
+                }
+            }
+        }
+    }
+
+    #region Ignore stuff
+    /// <summary>
+    /// An enum that represents several categories of ignore reasons that the loader may encounter.
+    /// </summary>
+    /// <seealso cref="IgnoreReason"/>
+    public enum Reason
+    {
+        /// <summary>
+        /// An error was thrown either loading plugin information from disk, or when initializing the plugin.
+        /// </summary>
+        /// <remarks>
+        /// When this is the set <see cref="Reason"/> in an <see cref="IgnoreReason"/> structure, the member
+        /// <see cref="IgnoreReason.Error"/> will contain the thrown exception.
+        /// </remarks>
+        Error,
+        /// <summary>
+        /// The plugin this reason is associated with has the same ID as another plugin whose information was
+        /// already loaded.
+        /// </summary>
+        /// <remarks>
+        /// When this is the set <see cref="Reason"/> in an <see cref="IgnoreReason"/> structure, the member
+        /// <see cref="IgnoreReason.RelatedTo"/> will contain the metadata of the already loaded plugin.
+        /// </remarks>
+        Duplicate,
+        /// <summary>
+        /// The plugin this reason is associated with conflicts with another already loaded plugin.
+        /// </summary>
+        /// <remarks>
+        /// When this is the set <see cref="Reason"/> in an <see cref="IgnoreReason"/> structure, the member
+        /// <see cref="IgnoreReason.RelatedTo"/> will contain the metadata of the plugin it conflicts with.
+        /// </remarks>
+        Conflict,
+        /// <summary>
+        /// The plugin this reason is associated with is missing a dependency.
+        /// </summary>
+        /// <remarks>
+        /// Since this is only given when a dependency is missing, <see cref="IgnoreReason.RelatedTo"/> will
+        /// not be set.
+        /// </remarks>
+        Dependency,
+        /// <summary>
+        /// The plugin this reason is associated with was released for a game update, but is still considered
+        /// present for the purposes of updating.
+        /// </summary>
+        Released,
+        /// <summary>
+        /// The plugin this reason is associated with was denied from loading by a <see cref="Features.Feature"/>
+        /// that it marks.
+        /// </summary>
+        Feature,
+        /// <summary>
+        /// The plugin this reason is associated with is unsupported.
+        /// </summary>
+        /// <remarks>
+        /// Currently, there is no path in the loader that emits this <see cref="Reason"/>, however there may
+        /// be in the future.
+        /// </remarks>
+        Unsupported,
+        /// <summary>
+        /// One of the files that a plugin declared in its manifest is missing.
+        /// </summary>
+        MissingFiles
+    }
+    /// <summary>
+    /// A structure describing the reason that a plugin was ignored.
+    /// </summary>
+    public struct IgnoreReason : IEquatable<IgnoreReason>
+    {
+        /// <summary>
+        /// Gets the ignore reason, as represented by the <see cref="Loader.Reason"/> enum.
+        /// </summary>
+        public Reason Reason { get; }
+        /// <summary>
+        /// Gets the textual description of the particular ignore reason. This will typically
+        /// include details about why the plugin was ignored, if it is present.
+        /// </summary>
+        public string? ReasonText { get; internal set; }
+        /// <summary>
+        /// Gets the <see cref="Exception"/> that caused this plugin to be ignored, if any.
+        /// </summary>
+        public Exception? Error { get; internal set; }
+        /// <summary>
+        /// Gets the metadata of the plugin that this ignore was related to, if any.
+        /// </summary>
+        public PluginMetadata? RelatedTo { get; internal set; }
+        /// <summary>
+        /// Initializes an <see cref="IgnoreReason"/> with the provided data.
+        /// </summary>
+        /// <param name="reason">the <see cref="Loader.Reason"/> enum value that describes this reason</param>
+        /// <param name="reasonText">the textual description of this ignore reason, if any</param>
+        /// <param name="error">the <see cref="Exception"/> that caused this <see cref="IgnoreReason"/>, if any</param>
+        /// <param name="relatedTo">the <see cref="PluginMetadata"/> this reason is related to, if any</param>
+        public IgnoreReason(Reason reason, string? reasonText = null, Exception? error = null, PluginMetadata? relatedTo = null)
+        {
+            Reason = reason;
+            ReasonText = reasonText;
+            Error = error;
+            RelatedTo = relatedTo;
+        }
+
+        /// <inheritdoc/>
+        public override bool Equals(object obj)
+            => obj is IgnoreReason ir && Equals(ir);
+        /// <summary>
+        /// Compares this <see cref="IgnoreReason"/> with <paramref name="other"/> for equality.
+        /// </summary>
+        /// <param name="other">the reason to compare to</param>
+        /// <returns><see langword="true"/> if the two reasons compare equal, <see langword="false"/> otherwise</returns>
+        public bool Equals(IgnoreReason other)
+            => Reason == other.Reason && ReasonText == other.ReasonText
+            && Error == other.Error && RelatedTo == other.RelatedTo;
+
+        /// <inheritdoc/>
+        public override int GetHashCode()
+        {
+            int hashCode = 778404373;
+            hashCode = (hashCode * -1521134295) + Reason.GetHashCode();
+            hashCode = (hashCode * -1521134295) + ReasonText?.GetHashCode() ?? 0;
+            hashCode = (hashCode * -1521134295) + Error?.GetHashCode() ?? 0;
+            hashCode = (hashCode * -1521134295) + RelatedTo?.GetHashCode() ?? 0;
+            return hashCode;
+        }
+
+        /// <summary>
+        /// Checks if two <see cref="IgnoreReason"/>s are equal.
+        /// </summary>
+        /// <param name="left">the first <see cref="IgnoreReason"/> to compare</param>
+        /// <param name="right">the second <see cref="IgnoreReason"/> to compare</param>
+        /// <returns><see langword="true"/> if the two reasons compare equal, <see langword="false"/> otherwise</returns>
+        public static bool operator ==(IgnoreReason left, IgnoreReason right)
+            => left.Equals(right);
+
+        /// <summary>
+        /// Checks if two <see cref="IgnoreReason"/>s are not equal.
+        /// </summary>
+        /// <param name="left">the first <see cref="IgnoreReason"/> to compare</param>
+        /// <param name="right">the second <see cref="IgnoreReason"/> to compare</param>
+        /// <returns><see langword="true"/> if the two reasons are not equal, <see langword="false"/> otherwise</returns>
+        public static bool operator !=(IgnoreReason left, IgnoreReason right)
+            => !(left == right);
+    }
+    #endregion
+
+    internal partial class PluginLoader
+    {
+        // keep track of these for the updater; it should still be able to update mods not loaded
+        // the thing -> the reason
+        internal static Dictionary<PluginMetadata, IgnoreReason> ignoredPlugins = new();
+
+        internal static void DoOrderResolution()
+        {
+#if DEBUG
+            // print starting order
+            Logger.Loader.Debug(string.Join(", ", PluginsMetadata.StrJP()));
+#endif
+
+            PluginsMetadata.Sort((a, b) => b.HVersion.CompareTo(a.HVersion));
+
+#if DEBUG
+            // print base resolution order
+            Logger.Loader.Debug(string.Join(", ", PluginsMetadata.StrJP()));
+#endif
+
+            var metadataCache = new Dictionary<string, (PluginMetadata Meta, bool Enabled)>(PluginsMetadata.Count);
+            var pluginsToProcess = new List<PluginMetadata>(PluginsMetadata.Count);
+
+            var disabledIds = DisabledConfig.Instance.DisabledModIds;
+            var disabledPlugins = new List<PluginMetadata>();
+
+            // build metadata cache
+            foreach (var meta in PluginsMetadata)
+            {
+                if (!metadataCache.TryGetValue(meta.Id, out var existing))
+                {
+                    if (disabledIds.Contains(meta.Id))
+                    {
+                        metadataCache.Add(meta.Id, (meta, false));
+                        disabledPlugins.Add(meta);
+                    }
+                    else
+                    {
+                        metadataCache.Add(meta.Id, (meta, true));
+                        pluginsToProcess.Add(meta);
+                    }
+                }
+                else
+                {
+                    Logger.Loader.Warn(
+                        $"{meta.Name}@{meta.HVersion} ({meta.File.ToString().Replace(UnityGame.InstallPath, "").TrimStart(Path.DirectorySeparatorChar)}) --- " +
+                        $"Used plugin: {existing.Meta.File.ToString().Replace(UnityGame.InstallPath, "").TrimStart(Path.DirectorySeparatorChar)}@{existing.Meta.HVersion}");
+                    ignoredPlugins.Add(meta, new(Reason.Duplicate)
+                    {
+                        ReasonText = $"Duplicate entry of same ID ({meta.Id})",
+                        RelatedTo = existing.Meta
+                    });
+                }
+            }
+
+            // preprocess LoadBefore into LoadAfter
+            foreach (var (_, (meta, _)) in metadataCache)
+            { // we iterate the metadata cache because it contains both disabled and enabled plugins
+                var loadBefore = meta.Manifest.LoadBefore;
+                foreach (var id in loadBefore)
+                {
+                    if (metadataCache.TryGetValue(id, out var plugin))
+                    {
+                        // if the id exists in our metadata cache, make sure it knows to load after the plugin in kvp
+                        _ = plugin.Meta.LoadsAfter.Add(meta);
+                    }
+                }
+            }
+
+            // preprocess conflicts to be mutual
+            foreach (var (_, (meta, _)) in metadataCache)
+            {
+                foreach (var (id, range) in meta.Manifest.Conflicts)
+                {
+                    if (metadataCache.TryGetValue(id, out var plugin)
+                        && range.Matches(plugin.Meta.HVersion))
+                    {
+                        // make sure that there's a mutual dependency
+                        var targetRange = VersionRange.ForVersion(meta.HVersion);
+                        var targetConflicts = plugin.Meta.Manifest.Conflicts;
+                        if (!targetConflicts.TryGetValue(meta.Id, out var realRange))
+                        {
+                            // there's not already a listed conflict
+                            targetConflicts.Add(meta.Id, targetRange);
+                        }
+                        else if (!realRange.Matches(meta.HVersion))
+                        {
+                            // there is already a listed conflict that isn't mutual
+                            targetRange = realRange | targetRange;
+                            targetConflicts[meta.Id] = targetRange;
+                        }
+                    }
+                }
+            }
+
+            var loadedPlugins = new Dictionary<string, (PluginMetadata Meta, bool Disabled, bool Ignored)>();
+            var outputOrder = new List<PluginMetadata>(PluginsMetadata.Count);
+            var isProcessing = new HashSet<PluginMetadata>();
+
+            {
+                bool TryResolveId(string id, [MaybeNullWhen(false)] out PluginMetadata meta, out bool disabled, out bool ignored, bool partial = false)
+                {
+                    meta = null;
+                    disabled = false;
+                    ignored = true;
+                    Logger.Loader.Trace($"Trying to resolve plugin '{id}' partial:{partial}");
+                    if (loadedPlugins.TryGetValue(id, out var foundMeta))
+                    {
+                        meta = foundMeta.Meta;
+                        disabled = foundMeta.Disabled;
+                        ignored = foundMeta.Ignored;
+                        Logger.Loader.Trace($"- Found already processed");
+                        return true;
+                    }
+                    if (metadataCache!.TryGetValue(id, out var plugin))
+                    {
+                        Logger.Loader.Trace($"- In metadata cache");
+                        if (partial)
+                        {
+                            Logger.Loader.Trace($"  - but requested in a partial lookup");
+                            return false;
+                        }
+
+                        disabled = !plugin.Enabled;
+                        meta = plugin.Meta;
+                        if (!disabled)
+                        {
+                            try
+                            {
+                                ignored = false;
+                                Resolve(plugin.Meta, ref disabled, out ignored);
+                            }
+                            catch (Exception e)
+                            {
+                                if (e is not DependencyResolutionLoopException)
+                                {
+                                    Logger.Loader.Error($"While performing load order resolution for {id}:");
+                                    Logger.Loader.Error(e);
+                                }
+
+                                if (!ignored)
+                                {
+                                    ignoredPlugins.Add(plugin.Meta, new(Reason.Error)
+                                    {
+                                        Error = e
+                                    });
+                                }
+
+                                ignored = true;
+                            }
+                        }
+
+                        if (!loadedPlugins.ContainsKey(id))
+                        {
+                            // this condition is specifically for when we fail resolution because of a graph loop
+                            Logger.Loader.Trace($"- '{id}' resolved as ignored:{ignored},disabled:{disabled}");
+                            loadedPlugins.Add(id, (plugin.Meta, disabled, ignored));
+                        }
+                        return true;
+                    }
+                    Logger.Loader.Trace($"- Not found");
+                    return false;
+                }
+
+                void Resolve(PluginMetadata plugin, ref bool disabled, out bool ignored)
+                {
+                    Logger.Loader.Trace($">Resolving '{plugin.Name}'");
+
+                    // first we need to check for loops in the resolution graph to prevent stack overflows
+                    if (isProcessing.Contains(plugin))
+                    {
+                        Logger.Loader.Error($"Loop detected while processing '{plugin.Name}'; flagging as ignored");
+                        throw new DependencyResolutionLoopException();
+                    }
+
+                    isProcessing.Add(plugin);
+                    using var _removeProcessing = Utils.ScopeGuard(() => isProcessing.Remove(plugin));
+
+                    // if this method is being called, this is the first and only time that it has been called for this plugin.
+
+                    ignored = false;
+
+                    // perform file existence check before attempting to load dependencies
+                    foreach (var file in plugin.AssociatedFiles)
+                    {
+                        if (!file.Exists)
+                        {
+                            ignoredPlugins.Add(plugin, new IgnoreReason(Reason.MissingFiles)
+                            {
+                                ReasonText = $"File {Utils.GetRelativePath(file.FullName, UnityGame.InstallPath)} does not exist"
+                            });
+                            Logger.Loader.Warn($"File {Utils.GetRelativePath(file.FullName, UnityGame.InstallPath)}" +
+                                $" (declared by '{plugin.Name}') does not exist! Mod installation is incomplete, not loading it.");
+                            ignored = true;
+                            return;
+                        }
+                    }
+
+                    // first load dependencies
+                    var dependsOnSelf = false;
+                    foreach (var (id, range) in plugin.Manifest.Dependencies)
+                    {
+                        if (id == SelfMeta.Id)
+                            dependsOnSelf = true;
+                        if (!TryResolveId(id, out var depMeta, out var depDisabled, out var depIgnored)
+                            || !range.Matches(depMeta.HVersion))
+                        {
+                            Logger.Loader.Warn($"'{plugin.Id}' is missing dependency '{id}@{range}'; ignoring");
+                            ignoredPlugins.Add(plugin, new(Reason.Dependency)
+                            {
+                                ReasonText = $"Dependency '{id}@{range}' not found",
+                            });
+                            ignored = true;
+                            return;
+                        }
+                        // make a point to propagate ignored
+                        if (depIgnored)
+                        {
+                            Logger.Loader.Warn($"Dependency '{id}' for '{plugin.Id}' previously ignored; ignoring '{plugin.Id}'");
+                            ignoredPlugins.Add(plugin, new(Reason.Dependency)
+                            {
+                                ReasonText = $"Dependency '{id}' ignored",
+                                RelatedTo = depMeta
+                            });
+                            ignored = true;
+                            return;
+                        }
+                        // make a point to propagate disabled
+                        if (depDisabled)
+                        {
+                            Logger.Loader.Warn($"Dependency '{id}' for '{plugin.Id}' disabled; disabling");
+                            disabledPlugins!.Add(plugin);
+                            _ = disabledIds!.Add(plugin.Id);
+                            disabled = true;
+                        }
+
+                        // we found our dep, lets save the metadata and keep going
+                        _ = plugin.Dependencies.Add(depMeta);
+                    }
+
+                    // make sure the plugin depends on the loader (assuming it actually needs to)
+                    if (!dependsOnSelf && !plugin.IsSelf && !plugin.IsBare)
+                    {
+                        Logger.Loader.Warn($"Plugin '{plugin.Id}' does not depend on any particular loader version; assuming its incompatible");
+                        ignoredPlugins.Add(plugin, new(Reason.Dependency)
+                        {
+                            ReasonText = "Does not depend on any loader version, so it is assumed to be incompatible",
+                            RelatedTo = SelfMeta
+                        });
+                        ignored = true;
+                        return;
+                    }
+
+                    // exit early if we've decided we need to be disabled
+                    if (disabled)
+                        return;
+
+                    // handle LoadsAfter populated by Features processing
+                    foreach (var loadAfter in plugin.LoadsAfter)
+                    {
+                        if (TryResolveId(loadAfter.Id, out _, out _, out _))
+                        {
+                            // do nothing, because the plugin is already in the LoadsAfter set
+                        }
+                    }
+
+                    // then handle loadafters
+                    foreach (var id in plugin.Manifest.LoadAfter)
+                    {
+                        if (TryResolveId(id, out var meta, out var depDisabled, out var depIgnored))
+                        {
+                            // we only want to make sure to loadafter if its not ignored
+                            // if its disabled, we still wanna track it where possible
+                            _ = plugin.LoadsAfter.Add(meta);
+                        }
+                    }
+
+                    // after we handle dependencies and loadafters, then check conflicts
+                    foreach (var (id, range) in plugin.Manifest.Conflicts)
+                    {
+                        Logger.Loader.Trace($">- Checking conflict '{id}' {range}");
+                        // this lookup must be partial to prevent loadBefore/conflictsWith from creating a recursion loop
+                        if (TryResolveId(id, out var meta, out var conflDisabled, out var conflIgnored, partial: true)
+                            && range.Matches(meta.HVersion)
+                            && !conflIgnored && !conflDisabled) // the conflict is only *actually* a problem if it is both not ignored and not disabled
+                        {
+                            
+                            Logger.Loader.Warn($"Plugin '{plugin.Id}' conflicts with {meta.Id}@{meta.HVersion}; ignoring '{plugin.Id}'");
+                            ignoredPlugins.Add(plugin, new(Reason.Conflict)
+                            {
+                                ReasonText = $"Conflicts with {meta.Id}@{meta.HVersion}",
+                                RelatedTo = meta
+                            });
+                            ignored = true;
+                            return;
+                        }
+                    }
+
+                    // specifically check if some strange stuff happened (like graph loops) causing this to be ignored
+                    // from some other invocation
+                    if (!ignoredPlugins.ContainsKey(plugin))
+                    {
+                        // we can now load the current plugin
+                        Logger.Loader.Trace($"->'{plugin.Name}' loads here");
+                        outputOrder!.Add(plugin);
+                    }
+
+                    // loadbefores have already been preprocessed into loadafters
+
+                    Logger.Loader.Trace($">Processed '{plugin.Name}'");
+                }
+
+                // run TryResolveId over every plugin, which recursively calculates load order
+                foreach (var plugin in pluginsToProcess)
+                {
+                    _ = TryResolveId(plugin.Id, out _, out _, out _);
+                }
+                // by this point, outputOrder contains the full load order
+            }
+
+            DisabledConfig.Instance.Changed();
+            DisabledPlugins = disabledPlugins;
+            PluginsMetadata = outputOrder;
+        }
+
+        internal static void InitFeatures()
+        {
+            foreach (var meta in PluginsMetadata)
+            {
+                foreach (var feature in meta.Manifest.Features
+                    .SelectMany(f => f.Value.Select(o => (f.Key, o)))
+                    .Select(t => new Feature.Instance(meta, t.Key, t.o)))
+                {
+                    if (feature.TryGetDefiningPlugin(out var plugin) && plugin == null)
+                    { // this is a DefineFeature, so we want to initialize it early
+                        if (!feature.TryCreate(out var inst))
+                        {
+                            Logger.Features.Error($"Error evaluating {feature.Name}: {inst.InvalidMessage}");
+                        }
+                        else
+                        {
+                            meta.InternalFeatures.Add(inst);
+                        }
+                    }
+                    else
+                    { // this is literally any other feature, so we want to delay its initialization
+                        _ = meta.UnloadedFeatures.Add(feature);
+                    }
+                }
+            }
+
+            // at this point we have pre-initialized all features, so we can go ahead and use them to add stuff to the dep resolver
+            foreach (var meta in PluginsMetadata)
+            {
+                foreach (var feature in meta.UnloadedFeatures)
+                {
+                    if (feature.TryGetDefiningPlugin(out var plugin))
+                    {
+                        if (plugin != meta && plugin != null)
+                        { // if the feature is not applied to the defining feature
+                            _ = meta.LoadsAfter.Add(plugin);
+                        }
+
+                        if (plugin != null)
+                        {
+                            plugin.CreateFeaturesWhenLoaded.Add(feature);
+                        }
+                    }
+                    else
+                    {
+                        Logger.Features.Warn($"No such feature {feature.Name}");
+                    }
+                }
+            }
+        }
+
+        internal static void ReleaseAll(bool full = false)
+        {
+            if (full)
+            {
+                ignoredPlugins = new();
+            }
+            else
+            {
+                foreach (var m in PluginsMetadata)
+                    ignoredPlugins.Add(m, new IgnoreReason(Reason.Released));
+                foreach (var m in ignoredPlugins.Keys)
+                { // clean them up so we can still use the metadata for updates
+                    m.InternalFeatures.Clear();
+                    m.PluginType = null;
+                    m.Assembly = null!;
+                }
+            }
+            PluginsMetadata = new List<PluginMetadata>();
+            DisabledPlugins = new List<PluginMetadata>();
+            Feature.Reset();
+            GC.Collect();
+            GC.WaitForPendingFinalizers();
+        }
+
+        internal static void Load(PluginMetadata meta)
+        {
+            if (meta is { Assembly: null, PluginType: not null })
+                meta.Assembly = Assembly.LoadFrom(meta.File.FullName);
+        }
+
+        internal static PluginExecutor? InitPlugin(PluginMetadata meta, IEnumerable<PluginMetadata> alreadyLoaded)
+        {
+            if (meta.Manifest.GameVersion is { } gv && gv != UnityGame.GameVersion)
+                Logger.Loader.Warn($"Mod {meta.Name} developed for game version {gv}, so it may not work properly.");
+
+            if (meta.IsSelf)
+                return new PluginExecutor(meta, PluginExecutor.Special.Self);
+
+            foreach (var dep in meta.Dependencies)
+            {
+                if (alreadyLoaded.Contains(dep)) continue;
+
+                // otherwise...
+
+                if (ignoredPlugins.TryGetValue(dep, out var reason))
+                { // was added to the ignore list
+                    ignoredPlugins.Add(meta, new IgnoreReason(Reason.Dependency)
+                    {
+                        ReasonText = $"Dependency was ignored at load time: {reason.ReasonText}",
+                        RelatedTo = dep
+                    });
+                }
+                else
+                { // was not added to ignore list
+                    ignoredPlugins.Add(meta, new IgnoreReason(Reason.Dependency)
+                    {
+                        ReasonText = $"Dependency was not already loaded at load time, but was also not ignored",
+                        RelatedTo = dep
+                    });
+                }
+
+                return null;
+            }
+
+            if (meta.IsBare)
+                return new PluginExecutor(meta, PluginExecutor.Special.Bare);
+
+            Load(meta);
+
+            PluginExecutor exec;
+            try
+            {
+                exec = new PluginExecutor(meta);
+            }
+            catch (Exception e)
+            {
+                Logger.Loader.Error($"Error creating executor for {meta.Name}");
+                Logger.Loader.Error(e);
+                return null;
+            }
+
+            foreach (var feature in meta.Features)
+            {
+                try
+                {
+                    feature.BeforeInit(meta);
+                }
+                catch (Exception e)
+                {
+                    Logger.Loader.Critical($"Feature errored in {nameof(Feature.BeforeInit)}:");
+                    Logger.Loader.Critical(e);
+                }
+            }
+
+            try
+            {
+                exec.Create();
+            }
+            catch (Exception e)
+            {
+                Logger.Loader.Error($"Could not init plugin {meta.Name}");
+                Logger.Loader.Error(e);
+                ignoredPlugins.Add(meta, new IgnoreReason(Reason.Error)
+                {
+                    ReasonText = "Error occurred while initializing",
+                    Error = e
+                });
+                return null;
+            }
+
+            // TODO: make this new features system behave better wrt DynamicInit plugins
+            foreach (var feature in meta.CreateFeaturesWhenLoaded)
+            {
+                if (!feature.TryCreate(out var inst))
+                {
+                    Logger.Features.Warn($"Could not create instance of feature {feature.Name}: {inst.InvalidMessage}");
+                }
+                else
+                {
+                    feature.AppliedTo.InternalFeatures.Add(inst);
+                    _ = feature.AppliedTo.UnloadedFeatures.Remove(feature);
+                }
+            }
+            meta.CreateFeaturesWhenLoaded.Clear(); // if a plugin is loaded twice, for the moment, we don't want to create the feature twice
+
+            foreach (var feature in meta.Features)
+                try
+                {
+                    feature.AfterInit(meta, exec.Instance);
+                }
+                catch (Exception e)
+                {
+                    Logger.Loader.Critical($"Feature errored in {nameof(Feature.AfterInit)}:");
+                    Logger.Loader.Critical(e);
+                }
+
+            return exec;
+        }
+
+        internal static bool IsFirstLoadComplete { get; private set; }
+
+        internal static List<PluginExecutor> LoadPlugins()
+        {
+            DisabledPlugins.ForEach(Load); // make sure they get loaded into memory so their metadata and stuff can be read more easily
+
+            var list = new List<PluginExecutor>();
+            var loaded = new HashSet<PluginMetadata>();
+            foreach (var meta in PluginsMetadata)
+            {
+                try
+                {
+                    var exec = InitPlugin(meta, loaded);
+                    if (exec != null)
+                    {
+                        list.Add(exec);
+                        _ = loaded.Add(meta);
+                    }
+                }
+                catch (Exception e)
+                {
+                    Logger.Default.Critical($"Uncaught exception while loading plugin {meta.Name}:");
+                    Logger.Default.Critical(e);
+                }
+            }
+
+            // TODO: should this be somewhere else?
+            IsFirstLoadComplete = true;
+
+            return list;
+        }
+    }
 }