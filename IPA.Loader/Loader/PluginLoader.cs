--- conflicted
+++ resolved
@@ -156,11 +156,6 @@
                 else
                     Directory.CreateDirectory(pluginDir);
             }
-<<<<<<< HEAD
-
-            SelfConfig.Instance.LastGameVersion = gameVer.ToString();
-=======
->>>>>>> bb44e279
         }
 
         internal static List<PluginMetadata> PluginsMetadata = new List<PluginMetadata>();
