--- conflicted
+++ resolved
@@ -96,11 +96,6 @@
 
                 GameVersionEarly.Load();
 
-<<<<<<< HEAD
-=======
-                //HarmonyProtector.Protect();
-
->>>>>>> da11e854
                 pluginAsyncLoadTask = PluginLoader.LoadTask();
                 permissionFixTask = PermissionFix.FixPermissions(new DirectoryInfo(Environment.CurrentDirectory));
             }
